--- conflicted
+++ resolved
@@ -5,11 +5,7 @@
     train_split: ['train-clean-100','train-clean-360','train-other-500'] # Name of data splits to be used as training set
     dev_split: ['dev-clean']              # Name of data splits to be used as validation set
     bucketing: True                       # Enable/Disable bucketing 
-<<<<<<< HEAD
     batch_size: 16
-=======
-    batch_size: 32
->>>>>>> d2682c21
   audio:                                  # Attributes of audio feature
     feat_type: 'fbank'
     feat_dim:  40
@@ -41,19 +37,11 @@
     vgg: True                             # 4x reduction on time feature extraction
     module: 'LSTM'                        # 'LSTM'/'GRU'/'Transformer'
     bidirection: True
-<<<<<<< HEAD
     dim: [1024,1024,1024,1024]
     dropout: [0,0,0,0]
     layer_norm: [False,False,False,False]
     proj: [True,True,True,True]           # Linear projection + Tanh after each rnn layer
     sample_rate: [1,1,1,1]
-=======
-    dim: [512,512,512,512,512]
-    dropout: [0,0,0,0,0]
-    layer_norm: [False,False,False,False,False]
-    proj: [True,True,True,True,True]      # Linear projection + Tanh after each rnn layer
-    sample_rate: [1,1,1,1,1]
->>>>>>> d2682c21
     sample_style: 'drop'                  # 'drop'/'concat'
   attention:
     mode: 'loc'                           # 'dot'/'loc'
@@ -66,11 +54,5 @@
   decoder:
     module: 'LSTM'                        # 'LSTM'/'GRU'/'Transformer'
     dim: 1024
-<<<<<<< HEAD
     layer: 2
-    dropout: 0
-    layer_norm: False
-=======
-    layer: 1
-    dropout: 0
->>>>>>> d2682c21
+    dropout: 0